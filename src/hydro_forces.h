--- conflicted
+++ resolved
@@ -31,11 +31,7 @@
 	bool printed = false;
 	H5FileInfo();
 	H5FileInfo(std::string file, std::string body_name);
-<<<<<<< HEAD
-	H5FileInfo::H5FileInfo(H5FileInfo& old);
-=======
 	H5FileInfo(H5FileInfo& old);
->>>>>>> 667ffcc1
 	H5FileInfo& operator = (H5FileInfo& rhs);
 	void InitScalar(H5::H5File& file, std::string data_name, double& var);
 	void Init1D(H5::H5File& file, std::string data_name, std::vector<double>& var);

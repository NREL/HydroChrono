/*********************************************************************
 * @file wave_types.h
 *
 * @brief header file for Wavebase and classes inheriting from WaveBase.
 *********************************************************************/
#pragma once
#include <hydroc/h5fileinfo.h>
#include <Eigen/Dense>

// TODO does M_PI need to be here?
#ifndef M_PI
    #define M_PI 3.14159265358979323846
#endif

// todo move this helper function somewhere else?
Eigen::VectorXd PiersonMoskowitzSpectrumHz(Eigen::VectorXd& f, double Hs, double Tp);
<<<<<<< HEAD
std::vector<double> FreeSurfaceElevation(const Eigen::VectorXd& freqs_hz,
                                         const Eigen::VectorXd& spectral_densities,
                                         const Eigen::VectorXd& time_index,
                                         double water_depth,
                                         int seed = 1);

=======
Eigen::VectorXd FreeSurfaceElevation(const Eigen::VectorXd& freqs_hz,
                                     const Eigen::VectorXd& spectral_densities,
                                     const Eigen::VectorXd& time_index,
                                     double water_depth,
                                     int seed = 1);
/**
 * @brief enum for type of wave.
 */
>>>>>>> cf017ec2
enum class WaveMode {
    /// @brief No waves
    noWaveCIC = 0,
    /// @brief Regular waves
    regular = 1,
    /// @brief Irregular waves
    irregular = 2
};

/**
 * @brief  pure virtual (interface) class for wave modes (regular, irregular, etc).
 */
class WaveBase {
  public:
    /**
     * @brief Override Initialize to set up any member variables in derrived class before timestepping occurs.
     */
    virtual void Initialize() = 0;

    /**
     * @brief Override to return the 6N dimensional force vector on hydro bodies.
     *
     * If force changes over time, put calculations
     *
     * @param t the current time to get the force for
     */
    virtual Eigen::VectorXd GetForceAtTime(double t) = 0;
    virtual WaveMode GetWaveMode()                   = 0;
};

/**
 * @brief class to instantiate WaveBase for no waves.
 */
class NoWave : public WaveBase {
  public:
    NoWave() { num_bodies = 1; }
    NoWave(unsigned int num_b) { num_bodies = num_b; }
    void Initialize() override {}

    /**
     * @brief fills a vector of 0s for force from NoWave.
     *
     * Overrides WaveBase function.
     *
     * @param t time, not used in NoWave case, here from WaveBase inheritance
     *
     * @return 6N dimensional force vector (Eigen::VectorXd) from waves in NoWave case.
     */
    Eigen::VectorXd GetForceAtTime(double t) override;
    WaveMode GetWaveMode() override { return mode; }

  private:
    unsigned int num_bodies;
    const WaveMode mode = WaveMode::noWaveCIC;
};

/**
 * @brief class to instantiate WaveBase for regular waves.
 */
class RegularWave : public WaveBase {
  public:
    /**
     * @brief default constructor for RegularWave.
     *
     * Defaults to 1 body if no argument given. Explicitly separate from constructor with num_b so a default \
     * constructor exists.
     */
    RegularWave();

    /**
     * @brief constructor for RegularWave in multibody cases.
     *
     * @param num_b number of bodies to apply hydro forces to (usually number of bodies in system)
     */
    RegularWave(unsigned int num_b);

    /**
     * @brief Initializes other member variables for timestep calculations later.
     *
     * Needs to be called before RegularWave can calculate any forces at any time. Resizes vectors, calculates \
     * constants, etc from h5 data. Assumes AddH5Data() has been called.
     */
    void Initialize() override;

    /**
     * @brief calculates the force from the regular wave at time t.
     *
     * Note if AdddH5Data and Initialize have not been called first, there will be issues.
     * TODO: add checks that these functions have been called in correct order.
     *
     * @param t time to calculate force at
     *
     * @return 6N dimensional Eigen::VectorXd for force from reg wave at time t, where N is number of bodies with \
     * hydroforces
     */
    Eigen::VectorXd GetForceAtTime(double t) override;

    /**
     * @brief gets wave mode.
     *
     * @return WaveMode enum for RegularWave is regular
     */
    WaveMode GetWaveMode() override { return mode; }

    // user input variables
    double regular_wave_amplitude;
    double regular_wave_omega;

    /**
     * @brief Initializes other member variables for timestep calculations later.
     *
     * Links the HydroData::RegularWaveInfo chunk to RegularWave for use in calculations.
     * Should be called before Initialize().
     *
     * @param reg_h5_data reference to chunk of h5 data needed for RegularWave calculations
     */
    void AddH5Data(std::vector<HydroData::RegularWaveInfo>& reg_h5_data);

  private:
    unsigned int num_bodies;
    const WaveMode mode = WaveMode::regular;
    std::vector<HydroData::RegularWaveInfo> wave_info;
    Eigen::VectorXd excitation_force_mag;
    Eigen::VectorXd excitation_force_phase;
    Eigen::VectorXd force;

    /**
     * @brief Finds omega_max and number of frequencies, then gets omega_max / num_freqs.
     *
     * Helper function for RegularWave calculations.
     *
     * @return omega step size
     */
    double GetOmegaDelta() const;

    /**
     * @brief gets interpolated excitation magnitude value.
     *
     * Helper function for RegWave calculations.
     *
     * @param b body to get matrix from
     * @param i row of matrix to look at
     * @param j column of matrix
     * @param freq_index_des TODO: what to call this
     *
     * @return excitation magnitudes for body b, row i, column j, frequency ix k
     */
    double GetExcitationMagInterp(int b, int i, int j, double freq_index_des) const;

    /**
     * @brief gets interpolated excitation phase value.
     *
     * Helper function for RegWave calculations.
     *
     * @param b body to get matrix from
     * @param i row of matrix to look at
     * @param j column of matrix
     * @param freq_index_des TODO: what to call this
     *
     * @return excitation phases for body b, row i, column j, frequency ix k
     */
    double GetExcitationPhaseInterp(int b, int i, int j, double freq_index_des) const;
};

<<<<<<< HEAD
//// class to instantiate WaveBase for irregular waves
//class IrregularWave : public WaveBase {
//  public:
//    IrregularWave();
//    IrregularWave(unsigned int num_b);
//    void Initialize() override;  // call any set up functions from here
//    Eigen::VectorXd GetForceAtTime(double t) override;
//    WaveMode GetWaveMode() override { return mode; }
//    Eigen::VectorXd SetSpectrumFrequencies(double start, double end, int num_steps);
//    void SetUpWaveMesh(std::string filename = "fse_mesh.obj");
//    std::string GetMeshFile();
//    Eigen::Vector3<double> GetWaveMeshVelocity();
//    // add more helper functions for calculations here:
//
//    double wave_height;
//    double wave_period;
//    double simulation_duration;
//    double simulation_dt;
//    double ramp_duration;
//    Eigen::VectorXd eta;
//
//    void AddH5Data(std::vector<HydroData::IrregularWaveInfo>& irreg_h5_data, HydroData::SimulationParameters& sim_data);
//
//  private:
//    unsigned int num_bodies;
//    const WaveMode mode = WaveMode::irregular;
//    std::vector<HydroData::IrregularWaveInfo> wave_info;
//    HydroData::SimulationParameters sim_data;
//    std::vector<Eigen::MatrixXd> ex_irf_resampled;
//    std::vector<Eigen::VectorXd> ex_irf_time_resampled;
//    Eigen::VectorXd spectrum_frequencies;
//    Eigen::VectorXd spectral_densities;
//    std::string mesh_file_name;
//
//    // Eigen::MatrixXd GetExcitationIRF(int b) const;
//    Eigen::VectorXd ResampleTime(const Eigen::VectorXd& t_old, const double dt_new);
//    Eigen::MatrixXd ResampleVals(const Eigen::VectorXd& t_old, Eigen::MatrixXd& vals_old, const Eigen::VectorXd& t_new);
//    double ExcitationConvolution(int body, int dof, double time);
//
//    void CreateSpectrum();
//    void IrregularWave::CreateFreeSurfaceElevation();
//    friend Eigen::VectorXd PiersonMoskowitzSpectrumHz(Eigen::VectorXd& f, double Hs, double Tp);
//};

struct IrregularWaveParams {
    unsigned int num_bodies;
    double simulation_dt;
    double simulation_duration;
    double ramp_duration;
    std::string eta_file_path;
    double wave_height = 0.0;
    double wave_period = 0.0;
};

class IrregularWaves : public WaveBase {
  public:
    IrregularWaves(const IrregularWaveParams& params);
    void Initialize() override {}

    std::vector<double> GetSpectrum();
    std::vector<double> GetFreeSurfaceElevation();
    std::vector<double> GetEtaTimeData();

=======
/**
 * @brief class to instantiate WaveBase for irregular waves.
 */
class IrregularWave : public WaveBase {
  public:
    /**
     * @brief default constructor for IrregularWave.
     *
     * Defaults to 1 body if no argument given. Explicitly separate from constructor with num_b so a default \
     * constructor exists.
     */
    IrregularWave();

    /**
     * @brief constructor for IrregularWave in multibody case.
     *
     * @param num_b number of bodies to apply hydro forces to (usually number of bodies in system)
     */
    IrregularWave(unsigned int num_b);

    /**
     * @brief Initializes other member variables for timestep calculations later.
     *
     * Also resamples irf if timestep in h5 file does not match simulation timestep.
     * Needs to be called before IrregularWave can calculate any forces at any time. Resizes vectors, calculates \
     * constants, etc from h5 data. Assumes AddH5Data() has been called.
     * Calls CreateSpectrum() and CreateFreeSurfaceElevation()
     */
    void Initialize() override;

    /**
     * @brief computes 6N dimensional force from irregular wave on bodies in system.
     *
     * N is number of bodies with hydro forces (usually this is same as number of bodies in the system).
     *
     * @param t timestep to calculate the force at
     *
     * @return force vector (Eigen::VectorXd)
     */
>>>>>>> cf017ec2
    Eigen::VectorXd GetForceAtTime(double t) override;

    /**
     * @brief overloaded function from WaveBase to get the wave mode.
     *
     * @return WaveMode (always irregular for IrregularWave)
     */
    WaveMode GetWaveMode() override { return mode; }

    /**
     * @brief TODO
     *
     * @param start
     * @param end
     * @param num_steps
     *
     * @return eigen vector
     */
    Eigen::VectorXd SetSpectrumFrequencies(double start, double end, int num_steps);

    /**
     * @brief Makes an obj mesh for the current irregular wave.
     *
     * Computes points and triangles for free surface.
     * This is an optional function for users to call from their main simulation during set up if they want to have the
     * mesh exported and/or used in visualization.
     *
     * @param filename optionally set the file name to export mesh to. Must end in .obj for now. Defaults to
     * "fse_mesh.obj"
     */
    void SetUpWaveMesh(std::string filename = "fse_mesh.obj");

    /**
     * @brief Gives users access to the name of the mesh file generated by SetUpWaveMesh().
     *
     * @return file name from the wave's mesh .obj file.
     */
    std::string GetMeshFile();

    /**
     * @brief Gives users the wave mesh velocity for visualization purposes in simulation.
     *
     * wave mesh velocity is 1 in x direction
     *
     * @return wave mesh velocity as Eigen::Vector3d
     */
    Eigen::Vector3<double> GetWaveMeshVelocity();
<<<<<<< HEAD
=======

    // user input // TODO add default values in case user doesn't initialize these?
    double wave_height;
    double wave_period;
    double simulation_duration;
    double simulation_dt;
    double ramp_duration;
    Eigen::VectorXd eta;  // public for mesh printing functions, TODO maybe make those friends, so this can be private?
>>>>>>> cf017ec2

    /**
     * @brief Initializes other member variables for timestep calculations later.
     *
     * Links the HydroData::IrregularWaveInfo chunk to IrregularWave for use in calculations.
     * Should be called before Initialize().
     *
     * @param irreg_h5_data reference to chunk of h5 data needed for IrregularWave calculations
     */
    void AddH5Data(std::vector<HydroData::IrregularWaveInfo>& irreg_h5_data, HydroData::SimulationParameters& sim_data);

  private:
    unsigned int num_bodies;
    double simulation_dt;
    double simulation_duration;
    double ramp_duration;
    std::string eta_file_path;
    double wave_height;
    double wave_period;
    std::vector<double> spectrum;
    std::vector<double> time_data;
    std::vector<double> free_surface_elevation;
    bool spectrumCreated;

    const WaveMode mode = WaveMode::irregular;
    std::vector<HydroData::IrregularWaveInfo> wave_info;
    HydroData::SimulationParameters sim_data;
    std::vector<Eigen::MatrixXd> ex_irf_resampled;
    std::vector<Eigen::VectorXd> ex_irf_time_resampled;
    Eigen::VectorXd spectrum_frequencies;
    Eigen::VectorXd spectral_densities;
    std::string mesh_file_name;

<<<<<<< HEAD
    void InitializeIRFVectors();
    void ReadEtaFromFile();
    void CreateSpectrum();
    void CreateFreeSurfaceElevation();

=======
    /**
     * @brief Get the excitation_irf_matrix from h5 file for specific body.
     *
     * @param b which body to get matrix for
     *
     * @return Eigen::MatrixXd irf matrix from h5 file for a specific body
     */
>>>>>>> cf017ec2
    Eigen::MatrixXd GetExcitationIRF(int b) const;

    /**
     * @brief resamples irf time vector from old time vector and new timestep.
     *
     * Creates a resized time vector that starts and ends at the same values as t_old and has timestep t_new.
     *
     * @param t_old reference to old time vector from h5 file, the first and last element are transfered to the first
     * and last element of t_new (return val)
     * @param dt_new the time step to use in resampled vector, typically the timestep of chrono simulation
     *
     * @return newly sized vector that looks like \
     * (t_old[0], t_old[0] + dt_new, t_old[0] + 2*dt_new, ... , t_old[t_old.size()-1])
     */
    Eigen::VectorXd ResampleTime(const Eigen::VectorXd& t_old, const double dt_new);

    /**
     * @brief Creates a resized values vector to interpolate values for a new timestep.
     *
     * @param t_old reference to old time vector from h5 file
     * @param vals_old the original values corresponding to the times in t_old from h5 file
     * @param t_new resampled times (return value from ResampleTime()) to use in interpolation
     *
     * @return matrix for interpolated vals_old over t_new
     */
    Eigen::MatrixXd ResampleVals(const Eigen::VectorXd& t_old, Eigen::MatrixXd& vals_old, const Eigen::VectorXd& t_new);

    /**
     * @brief Calculates the component of force from Convolution integral for specified body, dof, time.
     *
     * @param body which body currently calculating for
     * @param dof which degree of freedom to calculate force value for
     * @param time the time to compute force for
     *
     * @return value of force vector at t time in component corresponding to body and dof
     */
    double ExcitationConvolution(int body, int dof, double time);
<<<<<<< HEAD
=======

    /**
     * @brief Creates wave spectrum for irrreg wave force.
     *
     * Currently only uses PiersonMoskowitzSpectrum, TODO make this adjustable for other spectra types.
     * Spectrum info saved to member variables for quick access in other functions.
     * Called from Initialize() function.
     */
    void CreateSpectrum();

    /**
     * @brief TODO describe
     *
     * Initializes eta and accounts for ramp_duration if set.
     * relevant info stored in member variables.
     */
    void CreateFreeSurfaceElevation();

    friend Eigen::VectorXd PiersonMoskowitzSpectrumHz(Eigen::VectorXd& f, double Hs, double Tp);
>>>>>>> cf017ec2
};

/**
 * @brief Opens obj file and writes points and triangles to file.
 *
 * @param points vector of tuples representing vertices of triangles
 * @param triangles list of faces each face is 3 indices of points
 * @param file_name name of obj file to write points and triangles to
 */
void WriteFreeSurfaceMeshObj(const std::vector<std::array<double, 3>>& points,
                             const std::vector<std::array<size_t, 3>>& triangles,
                             const std::string& file_name);

/**
 * @brief Makes triangles for mesh (visible from both sides).
 *
 * @param eta TODO
 *
 * @return vector of tuples representing triangles for mesh
 */
std::vector<std::array<size_t, 3>> CreateFreeSurfaceTriangles(size_t eta_size);

/**
 * @brief vertices for mesh.
 *
 * @param eta TODO
 * @param t_vec vector of times at each timestep in simulation, evenly spaced in most cases
 *
 * @return vector of tuples representing vertices for mesh
 */
std::vector<std::array<double, 3>> CreateFreeSurface3DPts(const Eigen::VectorXd& eta, const Eigen::VectorXd& t_vec);<|MERGE_RESOLUTION|>--- conflicted
+++ resolved
@@ -14,23 +14,14 @@
 
 // todo move this helper function somewhere else?
 Eigen::VectorXd PiersonMoskowitzSpectrumHz(Eigen::VectorXd& f, double Hs, double Tp);
-<<<<<<< HEAD
+
 std::vector<double> FreeSurfaceElevation(const Eigen::VectorXd& freqs_hz,
                                          const Eigen::VectorXd& spectral_densities,
                                          const Eigen::VectorXd& time_index,
                                          double water_depth,
                                          int seed = 1);
 
-=======
-Eigen::VectorXd FreeSurfaceElevation(const Eigen::VectorXd& freqs_hz,
-                                     const Eigen::VectorXd& spectral_densities,
-                                     const Eigen::VectorXd& time_index,
-                                     double water_depth,
-                                     int seed = 1);
-/**
- * @brief enum for type of wave.
- */
->>>>>>> cf017ec2
+
 enum class WaveMode {
     /// @brief No waves
     noWaveCIC = 0,
@@ -195,7 +186,6 @@
     double GetExcitationPhaseInterp(int b, int i, int j, double freq_index_des) const;
 };
 
-<<<<<<< HEAD
 //// class to instantiate WaveBase for irregular waves
 //class IrregularWave : public WaveBase {
 //  public:
@@ -259,47 +249,6 @@
     std::vector<double> GetFreeSurfaceElevation();
     std::vector<double> GetEtaTimeData();
 
-=======
-/**
- * @brief class to instantiate WaveBase for irregular waves.
- */
-class IrregularWave : public WaveBase {
-  public:
-    /**
-     * @brief default constructor for IrregularWave.
-     *
-     * Defaults to 1 body if no argument given. Explicitly separate from constructor with num_b so a default \
-     * constructor exists.
-     */
-    IrregularWave();
-
-    /**
-     * @brief constructor for IrregularWave in multibody case.
-     *
-     * @param num_b number of bodies to apply hydro forces to (usually number of bodies in system)
-     */
-    IrregularWave(unsigned int num_b);
-
-    /**
-     * @brief Initializes other member variables for timestep calculations later.
-     *
-     * Also resamples irf if timestep in h5 file does not match simulation timestep.
-     * Needs to be called before IrregularWave can calculate any forces at any time. Resizes vectors, calculates \
-     * constants, etc from h5 data. Assumes AddH5Data() has been called.
-     * Calls CreateSpectrum() and CreateFreeSurfaceElevation()
-     */
-    void Initialize() override;
-
-    /**
-     * @brief computes 6N dimensional force from irregular wave on bodies in system.
-     *
-     * N is number of bodies with hydro forces (usually this is same as number of bodies in the system).
-     *
-     * @param t timestep to calculate the force at
-     *
-     * @return force vector (Eigen::VectorXd)
-     */
->>>>>>> cf017ec2
     Eigen::VectorXd GetForceAtTime(double t) override;
 
     /**
@@ -347,17 +296,6 @@
      * @return wave mesh velocity as Eigen::Vector3d
      */
     Eigen::Vector3<double> GetWaveMeshVelocity();
-<<<<<<< HEAD
-=======
-
-    // user input // TODO add default values in case user doesn't initialize these?
-    double wave_height;
-    double wave_period;
-    double simulation_duration;
-    double simulation_dt;
-    double ramp_duration;
-    Eigen::VectorXd eta;  // public for mesh printing functions, TODO maybe make those friends, so this can be private?
->>>>>>> cf017ec2
 
     /**
      * @brief Initializes other member variables for timestep calculations later.
@@ -391,21 +329,11 @@
     Eigen::VectorXd spectral_densities;
     std::string mesh_file_name;
 
-<<<<<<< HEAD
     void InitializeIRFVectors();
     void ReadEtaFromFile();
     void CreateSpectrum();
     void CreateFreeSurfaceElevation();
 
-=======
-    /**
-     * @brief Get the excitation_irf_matrix from h5 file for specific body.
-     *
-     * @param b which body to get matrix for
-     *
-     * @return Eigen::MatrixXd irf matrix from h5 file for a specific body
-     */
->>>>>>> cf017ec2
     Eigen::MatrixXd GetExcitationIRF(int b) const;
 
     /**
@@ -443,28 +371,6 @@
      * @return value of force vector at t time in component corresponding to body and dof
      */
     double ExcitationConvolution(int body, int dof, double time);
-<<<<<<< HEAD
-=======
-
-    /**
-     * @brief Creates wave spectrum for irrreg wave force.
-     *
-     * Currently only uses PiersonMoskowitzSpectrum, TODO make this adjustable for other spectra types.
-     * Spectrum info saved to member variables for quick access in other functions.
-     * Called from Initialize() function.
-     */
-    void CreateSpectrum();
-
-    /**
-     * @brief TODO describe
-     *
-     * Initializes eta and accounts for ramp_duration if set.
-     * relevant info stored in member variables.
-     */
-    void CreateFreeSurfaceElevation();
-
-    friend Eigen::VectorXd PiersonMoskowitzSpectrumHz(Eigen::VectorXd& f, double Hs, double Tp);
->>>>>>> cf017ec2
 };
 
 /**

--- conflicted
+++ resolved
@@ -261,7 +261,6 @@
     std::string h5_file_name;
     int num_bodies;
 
-<<<<<<< HEAD
     /**
      * @brief helper function for readH5Data() to initialize any scalars.
      *
@@ -269,7 +268,7 @@
      * @param[in] data_name data name within file to extract value from
      * @param[out] var variable to be set from h5 info
      */
-    void H5FileInfo::InitScalar(H5::H5File& file, std::string data_name, double& var);
+    void InitScalar(H5::H5File& file, std::string data_name, double& var);
 
     /**
      * @brief helper function for readH5Data() to initialize any 1D data (vectors, lists etc).
@@ -278,10 +277,6 @@
      * @param[in] data_name data name within file to extract value from
      * @param[out] var variable to be set from h5 info
      */
-=======
-    //void InitScalar(H5::H5File& file, std::string data_name, double& var);
-    void InitScalar(H5::H5File& file, std::string data_name, double& var);
->>>>>>> a7d5005a
     void Init1D(H5::H5File& file, std::string data_name, Eigen::VectorXd& var);
 
     /**
